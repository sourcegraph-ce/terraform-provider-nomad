package nomad

import (
	"fmt"

	"github.com/hashicorp/nomad/api"
	"github.com/hashicorp/terraform/helper/schema"
	"github.com/hashicorp/terraform/terraform"
	"github.com/hashicorp/vault/command/config"
)

type ProviderConfig struct {
	client     *api.Client
	vaultToken *string
}

func Provider() terraform.ResourceProvider {
	return &schema.Provider{
		Schema: map[string]*schema.Schema{
			"address": &schema.Schema{
				Type:        schema.TypeString,
				Required:    true,
				DefaultFunc: schema.EnvDefaultFunc("NOMAD_ADDR", nil),
				Description: "URL of the root of the target Nomad agent.",
			},

			"region": &schema.Schema{
				Type:        schema.TypeString,
				Optional:    true,
				DefaultFunc: schema.EnvDefaultFunc("NOMAD_REGION", ""),
				Description: "Region of the target Nomad agent.",
			},
			"ca_file": &schema.Schema{
				Type:        schema.TypeString,
				Optional:    true,
				DefaultFunc: schema.EnvDefaultFunc("NOMAD_CACERT", ""),
				Description: "A path to a PEM-encoded certificate authority used to verify the remote agent's certificate.",
			},
			"cert_file": &schema.Schema{
				Type:        schema.TypeString,
				Optional:    true,
				DefaultFunc: schema.EnvDefaultFunc("NOMAD_CLIENT_CERT", ""),
				Description: "A path to a PEM-encoded certificate provided to the remote agent; requires use of key_file.",
			},
			"key_file": &schema.Schema{
				Type:        schema.TypeString,
				Optional:    true,
				DefaultFunc: schema.EnvDefaultFunc("NOMAD_CLIENT_KEY", ""),
				Description: "A path to a PEM-encoded private key, required if cert_file is specified.",
			},
			"vault_token": &schema.Schema{
				Type:        schema.TypeString,
				Optional:    true,
				DefaultFunc: schema.EnvDefaultFunc("VAULT_TOKEN", ""),
				Description: "Vault token if policies are specified in the job file.",
			},
			"secret_id": &schema.Schema{
				Type:        schema.TypeString,
				Optional:    true,
				DefaultFunc: schema.EnvDefaultFunc("NOMAD_TOKEN", ""),
				Description: "ACL token secret for API requests.",
			},
		},

		ConfigureFunc: providerConfigure,

		ResourcesMap: map[string]*schema.Resource{
<<<<<<< HEAD
			"nomad_acl_policy": resourceACLPolicy(),
			"nomad_acl_token":  resourceACLToken(),
			"nomad_job":        resourceJob(),
			"nomad_namespace":  resourceNamespace(),
=======
			"nomad_acl_policy":          resourceACLPolicy(),
			"nomad_acl_token":           resourceACLToken(),
			"nomad_job":                 resourceJob(),
			"nomad_quota_specification": resourceQuotaSpecification(),
>>>>>>> dfce1b67
		},
	}
}

// Get gets the value of the stored token, if any
func getToken() (string, error) {
	helper, err := config.DefaultTokenHelper()
	if err != nil {
		return "", fmt.Errorf("Error getting token helper: %s", err)
	}
	token, err := helper.Get()
	if err != nil {
		return "", fmt.Errorf("Error getting token: %s", err)
	}
	return token, nil
}

func providerConfigure(d *schema.ResourceData) (interface{}, error) {
	conf := api.DefaultConfig()
	conf.Address = d.Get("address").(string)
	conf.Region = d.Get("region").(string)
	conf.TLSConfig.CACert = d.Get("ca_file").(string)
	conf.TLSConfig.ClientCert = d.Get("cert_file").(string)
	conf.TLSConfig.ClientKey = d.Get("key_file").(string)
	conf.SecretID = d.Get("secret_id").(string)

	// Get the vault token from the conf, VAULT_TOKEN
	// or ~/.vault-token (in that order)
	var err error
	vaultToken := d.Get("vault_token").(string)
	if vaultToken == "" {
		vaultToken, err = getToken()
		if err != nil {
			return nil, err
		}
	}

	client, err := api.NewClient(conf)
	if err != nil {
		return nil, fmt.Errorf("failed to configure Nomad API: %s", err)
	}

	res := ProviderConfig{
		client:     client,
		vaultToken: &vaultToken,
	}

	return res, nil
}<|MERGE_RESOLUTION|>--- conflicted
+++ resolved
@@ -65,17 +65,11 @@
 		ConfigureFunc: providerConfigure,
 
 		ResourcesMap: map[string]*schema.Resource{
-<<<<<<< HEAD
-			"nomad_acl_policy": resourceACLPolicy(),
-			"nomad_acl_token":  resourceACLToken(),
-			"nomad_job":        resourceJob(),
-			"nomad_namespace":  resourceNamespace(),
-=======
 			"nomad_acl_policy":          resourceACLPolicy(),
 			"nomad_acl_token":           resourceACLToken(),
 			"nomad_job":                 resourceJob(),
+			"nomad_namespace":           resourceNamespace(),
 			"nomad_quota_specification": resourceQuotaSpecification(),
->>>>>>> dfce1b67
 		},
 	}
 }
