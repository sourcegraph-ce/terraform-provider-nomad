--- conflicted
+++ resolved
@@ -1,6 +1,7 @@
 package nomad
 
 import (
+	"context"
 	"errors"
 	"fmt"
 	"log"
@@ -104,10 +105,6 @@
 			"mount_options": {
 				Description: "Options for mounting 'block-device' volumes without a pre-formatted file system.",
 				Optional:    true,
-<<<<<<< HEAD
-				Type:        schema.TypeMap,
-				Elem:        schema.TypeString,
-=======
 				Type:        schema.TypeList,
 				MaxItems:    1,
 				Elem: &schema.Resource{
@@ -125,7 +122,6 @@
 						},
 					},
 				},
->>>>>>> b66efb55
 			},
 
 			"secrets": {
@@ -351,7 +347,7 @@
 }
 
 // resourceVolumeStateUpgradeV0 migrates a nomad_volume resource schema from v0 to v1.
-func resourceVolumeStateUpgradeV0(rawState map[string]interface{}, meta interface{}) (map[string]interface{}, error) {
+func resourceVolumeStateUpgradeV0(_ context.Context, rawState map[string]interface{}, meta interface{}) (map[string]interface{}, error) {
 	if val, ok := rawState["mount_options"]; ok {
 		rawState["mount_options"] = []interface{}{val}
 	}
