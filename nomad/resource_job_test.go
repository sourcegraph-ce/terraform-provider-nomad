--- conflicted
+++ resolved
@@ -165,7 +165,6 @@
 
 var testResourceJob_initialConfig = `
 resource "nomad_job" "test" {
-<<<<<<< HEAD
 	jobspec = <<EOT
 		job "foo" {
 			datacenters = ["dc1"]
@@ -181,53 +180,23 @@
 					}
 
 					resources {
-						cpu = 20
-						memory = 10
-					}
-
-					logs {
-						max_files = 3
-						max_file_size = 10
-					}
-				}
-			}
-		}
-	EOT
-=======
-    jobspec = <<EOT
-job "foo" {
-    datacenters = ["dc1"]
-    type = "service"
-    group "foo" {
-        task "foo" {
-            leader = true ## new in Nomad 0.5.6
-            
-            driver = "raw_exec"
-            config {
-                command = "/bin/sleep"
-                args = ["1"]
-            }
-
-            resources {
-                cpu = 100
-                memory = 10
-            }
-
-            logs {
-                max_files = 3
-                max_file_size = 10
-            }
-        }
-    }
-}
-EOT
->>>>>>> 92c03441
+						cpu = 100
+						memory = 10
+					}
+
+					logs {
+						max_files = 3
+						max_file_size = 10
+					}
+				}
+			}
+		}
+	EOT
 }
 `
 
 var testResourceJob_noDestroy = `
 resource "nomad_job" "test" {
-<<<<<<< HEAD
 	deregister_on_destroy = false
 	jobspec = <<EOT
 		job "foo" {
@@ -242,46 +211,18 @@
 					}
 
 					resources {
-						cpu = 20
-						memory = 10
-					}
-
-					logs {
-						max_files = 3
-						max_file_size = 10
-					}
-				}
-			}
-		}
-	EOT
-=======
-    deregister_on_destroy = false
-    jobspec = <<EOT
-job "foo" {
-    datacenters = ["dc1"]
-    type = "service"
-    group "foo" {
-        task "foo" {
-            driver = "raw_exec"
-            config {
-                command = "/bin/sleep"
-                args = ["1"]
-            }
-
-            resources {
-                cpu = 100
-                memory = 10
-            }
-
-            logs {
-                max_files = 3
-                max_file_size = 10
-            }
-        }
-    }
-}
-EOT
->>>>>>> 92c03441
+						cpu = 100
+						memory = 10
+					}
+
+					logs {
+						max_files = 3
+						max_file_size = 10
+					}
+				}
+			}
+		}
+	EOT
 }
 `
 
@@ -356,7 +297,6 @@
 
 var testResourceJob_updateConfig = `
 resource "nomad_job" "test" {
-<<<<<<< HEAD
 	jobspec = <<EOT
 		job "bar" {
 			datacenters = ["dc1"]
@@ -365,49 +305,22 @@
 				task "foo" {
 					driver = "raw_exec"
 					config {
-						command = "/bin/sleep"
-						args = ["1"]
-					}
-
-					resources {
-						cpu = 20
-						memory = 10
-					}
-
-					logs {
-						max_files = 3
-						max_file_size = 10
-					}
-				}
-			}
-		}
-	EOT
-=======
-    jobspec = <<EOT
-job "bar" {
-    datacenters = ["dc1"]
-    type = "service"
-    group "foo" {
-        task "foo" {
-            driver = "raw_exec"
-            config {
-                command = "/bin/true"
-            }
-
-            resources {
-                cpu = 100
-                memory = 10
-            }
-
-            logs {
-                max_files = 3
-                max_file_size = 10
-            }
-        }
-    }
-}
-EOT
->>>>>>> 92c03441
+						command = "/bin/true"
+					}
+
+					resources {
+						cpu = 100
+						memory = 10
+					}
+
+					logs {
+						max_files = 3
+						max_file_size = 10
+					}
+				}
+			}
+		}
+	EOT
 }
 `
 
@@ -482,23 +395,19 @@
 }
 
 resource "nomad_job" "test" {
-<<<<<<< HEAD
 	jobspec = <<EOT
 		job "test" {
 			datacenters = ["dc1"]
 			type = "batch"
 			group "foo" {
 				task "foo" {
-					leader = true ## new in Nomad 0.5.6
-
-					driver = "raw_exec"
-					config {
-						command = "/bin/sleep"
-						args = ["1"]
-					}
-
-					resources {
-						cpu = 20
+					driver = "raw_exec"
+					config {
+						command = "/bin/true"
+					}
+
+					resources {
+						cpu = 100
 						memory = 10
 					}
 
@@ -520,33 +429,6 @@
 var testResourceJob_invalidVaultConfig = `
 provider "nomad" {
 	vault_token = "bad-token"
-=======
-    jobspec = <<EOT
-job "parameterized" {
-    datacenters = ["dc1"]
-    type = "batch"
-    parameterized {
-      payload = "required"
-    }
-    group "foo" {
-        task "foo" {
-            driver = "raw_exec"
-            config {
-                command = "/bin/sleep"
-                args = ["1"]
-            }
-            resources {
-                cpu = 100
-                memory = 10
-            }
-
-            logs {
-                max_files = 3
-                max_file_size = 10
-            }
-        }
-    }
->>>>>>> 92c03441
 }
 
 resource "nomad_job" "test" {
@@ -560,12 +442,11 @@
 
 					driver = "raw_exec"
 					config {
-						command = "/bin/sleep"
-						args = ["1"]
-					}
-
-					resources {
-						cpu = 20
+						command = "/bin/true"
+					}
+
+					resources {
+						cpu = 100
 						memory = 10
 					}
 
