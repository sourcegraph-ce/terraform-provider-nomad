<% wrap_layout :inner do %>
  <% content_for :sidebar do %>
    <div class="docs-sidebar hidden-print affix-top" role="complementary">
      <ul class="nav docs-sidenav">
        <li<%= sidebar_current("docs-home") %>>
          <a href="/docs/providers/index.html">All Providers</a>
        </li>

        <li<%= sidebar_current("docs-nomad-index") %>>
          <a href="/docs/providers/nomad/index.html">Nomad Provider</a>
        </li>

        <li<%= sidebar_current("docs-nomad-resource") %>>
          <a href="#">Resources</a>
          <ul class="nav nav-visible">
<<<<<<< HEAD
            <li<%= sidebar_current("docs-nomad-resource-acl-policy") %>>
              <a href="/docs/providers/nomad/r/acl_policy.html">nomad_acl_policy</a>
=======
            <li<%= sidebar_current("docs-nomad-resource-acl-token") %>>
              <a href="/docs/providers/nomad/r/acl_token.html">nomad_acl_token</a>
>>>>>>> c4c688b8
            </li>
            <li<%= sidebar_current("docs-nomad-resource-job") %>>
              <a href="/docs/providers/nomad/r/job.html">nomad_job</a>
            </li>
          </ul>
        </li>
      </ul>
    </div>
  <% end %>

  <%= yield %>
<% end %><|MERGE_RESOLUTION|>--- conflicted
+++ resolved
@@ -13,13 +13,11 @@
         <li<%= sidebar_current("docs-nomad-resource") %>>
           <a href="#">Resources</a>
           <ul class="nav nav-visible">
-<<<<<<< HEAD
             <li<%= sidebar_current("docs-nomad-resource-acl-policy") %>>
               <a href="/docs/providers/nomad/r/acl_policy.html">nomad_acl_policy</a>
-=======
+            </li>
             <li<%= sidebar_current("docs-nomad-resource-acl-token") %>>
               <a href="/docs/providers/nomad/r/acl_token.html">nomad_acl_token</a>
->>>>>>> c4c688b8
             </li>
             <li<%= sidebar_current("docs-nomad-resource-job") %>>
               <a href="/docs/providers/nomad/r/job.html">nomad_job</a>
