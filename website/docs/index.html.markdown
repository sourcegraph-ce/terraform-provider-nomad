--- conflicted
+++ resolved
@@ -53,12 +53,11 @@
   This is required if `cert_file` is specified. This can also be specified via
   the `NOMAD_CLIENT_KEY` environment variable.
 
-<<<<<<< HEAD
 - `vault_token` `(string: "")` - A vault token to be inserted in the job file.
-  This can also be specified as the `VAULT_TOKEN` environment variable or in
-  the `$HOME/.vault-token` file.
-=======
+  This can also be specified as the `VAULT_TOKEN` environment variable or using a
+  vault token helper (see [Vault's documentation](https://www.vaultproject.io/docs/commands/token-helper.html)
+  for more details).
+
 - `secret_id` `(string: "")` - The Secret ID of an ACL token to make requests with,
   for ACL-enabled clusters. This can also be specified via the `NOMAD_TOKEN`
-  environment variable.
->>>>>>> 92c03441
+  environment variable.